--- conflicted
+++ resolved
@@ -184,91 +184,6 @@
         return true;
     }
 
-<<<<<<< HEAD
-    /// @dev Atomically increases the allowance granted to `spender` by the caller.
-    ///
-    /// Emits a {Approval} event.
-    function increaseAllowance(address spender, uint256 difference) public virtual returns (bool) {
-        /// @solidity memory-safe-assembly
-        assembly {
-            // Compute the allowance slot and load its value.
-            mstore(0x20, spender)
-            mstore(0x0c, _ALLOWANCE_SLOT_SEED)
-            mstore(0x00, caller())
-            let allowanceSlot := keccak256(0x0c, 0x34)
-            let allowanceBefore := sload(allowanceSlot)
-            // Add to the allowance.
-            let allowanceAfter := add(allowanceBefore, difference)
-            // Revert upon overflow.
-            if lt(allowanceAfter, allowanceBefore) {
-                mstore(0x00, 0xf9067066) // `AllowanceOverflow()`.
-                revert(0x1c, 0x04)
-            }
-            // Store the updated allowance.
-            sstore(allowanceSlot, allowanceAfter)
-            // Emit the {Approval} event.
-            mstore(0x00, allowanceAfter)
-            log3(0x00, 0x20, _APPROVAL_EVENT_SIGNATURE, caller(), shr(96, mload(0x2c)))
-        }
-        return true;
-    }
-
-    /// @dev Atomically decreases the allowance granted to `spender` by the caller.
-    ///
-    /// Emits a {Approval} event.
-    function decreaseAllowance(address spender, uint256 difference) public virtual returns (bool) {
-        /// @solidity memory-safe-assembly
-        assembly {
-            // Compute the allowance slot and load its value.
-            mstore(0x20, spender)
-            mstore(0x0c, _ALLOWANCE_SLOT_SEED)
-            mstore(0x00, caller())
-            let allowanceSlot := keccak256(0x0c, 0x34)
-            let allowanceBefore := sload(allowanceSlot)
-            // Revert if will underflow.
-            if lt(allowanceBefore, difference) {
-                mstore(0x00, 0x8301ab38) // `AllowanceUnderflow()`.
-                revert(0x1c, 0x04)
-            }
-            // Subtract and store the updated allowance.
-            mstore(0x00, sub(allowanceBefore, difference))
-            sstore(allowanceSlot, mload(0x00))
-            // Emit the {Approval} event.
-            log3(0x00, 0x20, _APPROVAL_EVENT_SIGNATURE, caller(), shr(96, mload(0x2c)))
-        }
-        return true;
-    }
-
-    /// @dev Atomically decreases the allowance granted to `spender` by the caller.
-    /// If the `difference` is greater than the current allowance,
-    /// sets the allowance to zero instead of reverting.
-    ///
-    /// Emits a {Approval} event.
-    function decreaseAllowanceUntilZero(address spender, uint256 difference)
-        public
-        virtual
-        returns (bool)
-    {
-        /// @solidity memory-safe-assembly
-        assembly {
-            // Compute the allowance slot and load its value.
-            mstore(0x20, spender)
-            mstore(0x0c, _ALLOWANCE_SLOT_SEED)
-            mstore(0x00, caller())
-            let allowanceSlot := keccak256(0x0c, 0x34)
-            let allowanceBefore := sload(allowanceSlot)
-            // Subtract and store the updated allowance.
-            // `allowanceAfter` will be zero if `allowanceBefore < difference`.
-            mstore(0x00, mul(sub(allowanceBefore, difference), gt(allowanceBefore, difference)))
-            sstore(allowanceSlot, mload(0x00))
-            // Emit the {Approval} event.
-            log3(0x00, 0x20, _APPROVAL_EVENT_SIGNATURE, caller(), shr(96, mload(0x2c)))
-        }
-        return true;
-    }
-
-=======
->>>>>>> 6977f9e5
     /// @dev Transfer `amount` tokens from the caller to `to`.
     ///
     /// Requirements:

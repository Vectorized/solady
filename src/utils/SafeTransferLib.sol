// SPDX-License-Identifier: MIT
pragma solidity ^0.8.4;

/// @notice Safe ETH and ERC20 transfer library that gracefully handles missing return values.
/// @author Solady (https://github.com/vectorized/solady/blob/main/src/utils/SafeTransferLib.sol)
/// @author Modified from Solmate (https://github.com/transmissions11/solmate/blob/main/src/utils/SafeTransferLib.sol)
/// @author Permit2 operations from (https://github.com/Uniswap/permit2/blob/main/src/libraries/Permit2Lib.sol)
///
/// @dev Note:
/// - For ETH transfers, please use `forceSafeTransferETH` for DoS protection.
library SafeTransferLib {
    /*´:°•.°+.*•´.*:˚.°*.˚•´.°:°•.°•.*•´.*:˚.°*.˚•´.°:°•.°+.*•´.*:*/
    /*                       CUSTOM ERRORS                        */
    /*.•°:°.´+˚.*°.˚:*.´•*.+°.•°:´*.´•*.•°.•°:°.´:•˚°.*°.˚:*.´+°.•*/

    /// @dev The ETH transfer has failed.
    error ETHTransferFailed();

    /// @dev The ERC20 `transferFrom` has failed.
    error TransferFromFailed();

    /// @dev The ERC20 `transfer` has failed.
    error TransferFailed();

    /// @dev The ERC20 `approve` has failed.
    error ApproveFailed();

    /// @dev The ERC20 `totalSupply` query has failed.
    error TotalSupplyQueryFailed();

    /// @dev The Permit2 operation has failed.
    error Permit2Failed();

    /// @dev The Permit2 amount must be less than `2**160 - 1`.
    error Permit2AmountOverflow();

    /*´:°•.°+.*•´.*:˚.°*.˚•´.°:°•.°•.*•´.*:˚.°*.˚•´.°:°•.°+.*•´.*:*/
    /*                         CONSTANTS                          */
    /*.•°:°.´+˚.*°.˚:*.´•*.+°.•°:´*.´•*.•°.•°:°.´:•˚°.*°.˚:*.´+°.•*/

    /// @dev Suggested gas stipend for contract receiving ETH that disallows any storage writes.
    uint256 internal constant GAS_STIPEND_NO_STORAGE_WRITES = 2300;

    /// @dev Suggested gas stipend for contract receiving ETH to perform a few
    /// storage reads and writes, but low enough to prevent griefing.
    uint256 internal constant GAS_STIPEND_NO_GRIEF = 100000;

    /// @dev The unique EIP-712 domain domain separator for the DAI token contract.
    bytes32 internal constant DAI_DOMAIN_SEPARATOR =
        0xdbb8cf42e1ecb028be3f3dbc922e1d878b963f411dc388ced501601c60f7c6f7;

    /// @dev The address for the WETH9 contract on Ethereum mainnet.
    address internal constant WETH9 = 0xC02aaA39b223FE8D0A0e5C4F27eAD9083C756Cc2;

    /// @dev The canonical Permit2 address.
    /// [Github](https://github.com/Uniswap/permit2)
    /// [Etherscan](https://etherscan.io/address/0x000000000022D473030F116dDEE9F6B43aC78BA3)
    address internal constant PERMIT2 = 0x000000000022D473030F116dDEE9F6B43aC78BA3;

    /*´:°•.°+.*•´.*:˚.°*.˚•´.°:°•.°•.*•´.*:˚.°*.˚•´.°:°•.°+.*•´.*:*/
    /*                       ETH OPERATIONS                       */
    /*.•°:°.´+˚.*°.˚:*.´•*.+°.•°:´*.´•*.•°.•°:°.´:•˚°.*°.˚:*.´+°.•*/

    // If the ETH transfer MUST succeed with a reasonable gas budget, use the force variants.
    //
    // The regular variants:
    // - Forwards all remaining gas to the target.
    // - Reverts if the target reverts.
    // - Reverts if the current contract has insufficient balance.
    //
    // The force variants:
    // - Forwards with an optional gas stipend
    //   (defaults to `GAS_STIPEND_NO_GRIEF`, which is sufficient for most cases).
    // - If the target reverts, or if the gas stipend is exhausted,
    //   creates a temporary contract to force send the ETH via `SELFDESTRUCT`.
    //   Future compatible with `SENDALL`: https://eips.ethereum.org/EIPS/eip-4758.
    // - Reverts if the current contract has insufficient balance.
    //
    // The try variants:
    // - Forwards with a mandatory gas stipend.
    // - Instead of reverting, returns whether the transfer succeeded.

    /// @dev Sends `amount` (in wei) ETH to `to`.
    function safeTransferETH(address to, uint256 amount) internal {
        /// @solidity memory-safe-assembly
        assembly {
            if iszero(call(gas(), to, amount, codesize(), 0x00, codesize(), 0x00)) {
                mstore(0x00, 0xb12d13eb) // `ETHTransferFailed()`.
                revert(0x1c, 0x04)
            }
        }
    }

    /// @dev Sends all the ETH in the current contract to `to`.
    function safeTransferAllETH(address to) internal {
        /// @solidity memory-safe-assembly
        assembly {
            // Transfer all the ETH and check if it succeeded or not.
            if iszero(call(gas(), to, selfbalance(), codesize(), 0x00, codesize(), 0x00)) {
                mstore(0x00, 0xb12d13eb) // `ETHTransferFailed()`.
                revert(0x1c, 0x04)
            }
        }
    }

    /// @dev Force sends `amount` (in wei) ETH to `to`, with a `gasStipend`.
    function forceSafeTransferETH(address to, uint256 amount, uint256 gasStipend) internal {
        /// @solidity memory-safe-assembly
        assembly {
            if lt(selfbalance(), amount) {
                mstore(0x00, 0xb12d13eb) // `ETHTransferFailed()`.
                revert(0x1c, 0x04)
            }
            if iszero(call(gasStipend, to, amount, codesize(), 0x00, codesize(), 0x00)) {
                mstore(0x00, to) // Store the address in scratch space.
                mstore8(0x0b, 0x73) // Opcode `PUSH20`.
                mstore8(0x20, 0xff) // Opcode `SELFDESTRUCT`.
                if iszero(create(amount, 0x0b, 0x16)) { revert(codesize(), codesize()) } // For gas estimation.
            }
        }
    }

    /// @dev Force sends all the ETH in the current contract to `to`, with a `gasStipend`.
    function forceSafeTransferAllETH(address to, uint256 gasStipend) internal {
        /// @solidity memory-safe-assembly
        assembly {
            if iszero(call(gasStipend, to, selfbalance(), codesize(), 0x00, codesize(), 0x00)) {
                mstore(0x00, to) // Store the address in scratch space.
                mstore8(0x0b, 0x73) // Opcode `PUSH20`.
                mstore8(0x20, 0xff) // Opcode `SELFDESTRUCT`.
                if iszero(create(selfbalance(), 0x0b, 0x16)) { revert(codesize(), codesize()) } // For gas estimation.
            }
        }
    }

    /// @dev Force sends `amount` (in wei) ETH to `to`, with `GAS_STIPEND_NO_GRIEF`.
    function forceSafeTransferETH(address to, uint256 amount) internal {
        /// @solidity memory-safe-assembly
        assembly {
            if lt(selfbalance(), amount) {
                mstore(0x00, 0xb12d13eb) // `ETHTransferFailed()`.
                revert(0x1c, 0x04)
            }
            if iszero(call(GAS_STIPEND_NO_GRIEF, to, amount, codesize(), 0x00, codesize(), 0x00)) {
                mstore(0x00, to) // Store the address in scratch space.
                mstore8(0x0b, 0x73) // Opcode `PUSH20`.
                mstore8(0x20, 0xff) // Opcode `SELFDESTRUCT`.
                if iszero(create(amount, 0x0b, 0x16)) { revert(codesize(), codesize()) } // For gas estimation.
            }
        }
    }

    /// @dev Force sends all the ETH in the current contract to `to`, with `GAS_STIPEND_NO_GRIEF`.
    function forceSafeTransferAllETH(address to) internal {
        /// @solidity memory-safe-assembly
        assembly {
            // forgefmt: disable-next-item
            if iszero(call(GAS_STIPEND_NO_GRIEF, to, selfbalance(), codesize(), 0x00, codesize(), 0x00)) {
                mstore(0x00, to) // Store the address in scratch space.
                mstore8(0x0b, 0x73) // Opcode `PUSH20`.
                mstore8(0x20, 0xff) // Opcode `SELFDESTRUCT`.
                if iszero(create(selfbalance(), 0x0b, 0x16)) { revert(codesize(), codesize()) } // For gas estimation.
            }
        }
    }

    /// @dev Sends `amount` (in wei) ETH to `to`, with a `gasStipend`.
    function trySafeTransferETH(address to, uint256 amount, uint256 gasStipend)
        internal
        returns (bool success)
    {
        /// @solidity memory-safe-assembly
        assembly {
            success := call(gasStipend, to, amount, codesize(), 0x00, codesize(), 0x00)
        }
    }

    /// @dev Sends all the ETH in the current contract to `to`, with a `gasStipend`.
    function trySafeTransferAllETH(address to, uint256 gasStipend)
        internal
        returns (bool success)
    {
        /// @solidity memory-safe-assembly
        assembly {
            success := call(gasStipend, to, selfbalance(), codesize(), 0x00, codesize(), 0x00)
        }
    }

    /*´:°•.°+.*•´.*:˚.°*.˚•´.°:°•.°•.*•´.*:˚.°*.˚•´.°:°•.°+.*•´.*:*/
    /*                      ERC20 OPERATIONS                      */
    /*.•°:°.´+˚.*°.˚:*.´•*.+°.•°:´*.´•*.•°.•°:°.´:•˚°.*°.˚:*.´+°.•*/

    /// @dev Sends `amount` of ERC20 `token` from `from` to `to`.
    /// Reverts upon failure.
    ///
    /// The `from` account must have at least `amount` approved for
    /// the current contract to manage.
    function safeTransferFrom(address token, address from, address to, uint256 amount) internal {
        /// @solidity memory-safe-assembly
        assembly {
            let m := mload(0x40) // Cache the free memory pointer.
            mstore(0x60, amount) // Store the `amount` argument.
            mstore(0x40, to) // Store the `to` argument.
            mstore(0x2c, shl(96, from)) // Store the `from` argument.
            mstore(0x0c, 0x23b872dd000000000000000000000000) // `transferFrom(address,address,uint256)`.
            let success := call(gas(), token, 0, 0x1c, 0x64, 0x00, 0x20)
            if iszero(and(eq(mload(0x00), 1), success)) {
                if iszero(lt(or(iszero(extcodesize(token)), returndatasize()), success)) {
                    mstore(0x00, 0x7939f424) // `TransferFromFailed()`.
                    revert(0x1c, 0x04)
                }
            }
            mstore(0x60, 0) // Restore the zero slot to zero.
            mstore(0x40, m) // Restore the free memory pointer.
        }
    }

    /// @dev Sends `amount` of ERC20 `token` from `from` to `to`.
    ///
    /// The `from` account must have at least `amount` approved for the current contract to manage.
    function trySafeTransferFrom(address token, address from, address to, uint256 amount)
        internal
        returns (bool success)
    {
        /// @solidity memory-safe-assembly
        assembly {
            let m := mload(0x40) // Cache the free memory pointer.
            mstore(0x60, amount) // Store the `amount` argument.
            mstore(0x40, to) // Store the `to` argument.
            mstore(0x2c, shl(96, from)) // Store the `from` argument.
            mstore(0x0c, 0x23b872dd000000000000000000000000) // `transferFrom(address,address,uint256)`.
            success := call(gas(), token, 0, 0x1c, 0x64, 0x00, 0x20)
            if iszero(and(eq(mload(0x00), 1), success)) {
                success := lt(or(iszero(extcodesize(token)), returndatasize()), success)
            }
            mstore(0x60, 0) // Restore the zero slot to zero.
            mstore(0x40, m) // Restore the free memory pointer.
        }
    }

    /// @dev Sends all of ERC20 `token` from `from` to `to`.
    /// Reverts upon failure.
    ///
    /// The `from` account must have their entire balance approved for the current contract to manage.
    function safeTransferAllFrom(address token, address from, address to)
        internal
        returns (uint256 amount)
    {
        /// @solidity memory-safe-assembly
        assembly {
            let m := mload(0x40) // Cache the free memory pointer.
            mstore(0x40, to) // Store the `to` argument.
            mstore(0x2c, shl(96, from)) // Store the `from` argument.
            mstore(0x0c, 0x70a08231000000000000000000000000) // `balanceOf(address)`.
            // Read the balance, reverting upon failure.
            if iszero(
                and( // The arguments of `and` are evaluated from right to left.
                    gt(returndatasize(), 0x1f), // At least 32 bytes returned.
                    staticcall(gas(), token, 0x1c, 0x24, 0x60, 0x20)
                )
            ) {
                mstore(0x00, 0x7939f424) // `TransferFromFailed()`.
                revert(0x1c, 0x04)
            }
            mstore(0x00, 0x23b872dd) // `transferFrom(address,address,uint256)`.
            amount := mload(0x60) // The `amount` is already at 0x60. We'll need to return it.
            // Perform the transfer, reverting upon failure.
            let success := call(gas(), token, 0, 0x1c, 0x64, 0x00, 0x20)
            if iszero(and(eq(mload(0x00), 1), success)) {
                if iszero(lt(or(iszero(extcodesize(token)), returndatasize()), success)) {
                    mstore(0x00, 0x7939f424) // `TransferFromFailed()`.
                    revert(0x1c, 0x04)
                }
            }
            mstore(0x60, 0) // Restore the zero slot to zero.
            mstore(0x40, m) // Restore the free memory pointer.
        }
    }

    /// @dev Sends `amount` of ERC20 `token` from the current contract to `to`.
    /// Reverts upon failure.
    function safeTransfer(address token, address to, uint256 amount) internal {
        /// @solidity memory-safe-assembly
        assembly {
            mstore(0x14, to) // Store the `to` argument.
            mstore(0x34, amount) // Store the `amount` argument.
            mstore(0x00, 0xa9059cbb000000000000000000000000) // `transfer(address,uint256)`.
            // Perform the transfer, reverting upon failure.
            let success := call(gas(), token, 0, 0x10, 0x44, 0x00, 0x20)
            if iszero(and(eq(mload(0x00), 1), success)) {
                if iszero(lt(or(iszero(extcodesize(token)), returndatasize()), success)) {
                    mstore(0x00, 0x90b8ec18) // `TransferFailed()`.
                    revert(0x1c, 0x04)
                }
            }
            mstore(0x34, 0) // Restore the part of the free memory pointer that was overwritten.
        }
    }

    /// @dev Sends all of ERC20 `token` from the current contract to `to`.
    /// Reverts upon failure.
    function safeTransferAll(address token, address to) internal returns (uint256 amount) {
        /// @solidity memory-safe-assembly
        assembly {
            mstore(0x00, 0x70a08231) // Store the function selector of `balanceOf(address)`.
            mstore(0x20, address()) // Store the address of the current contract.
            // Read the balance, reverting upon failure.
            if iszero(
                and( // The arguments of `and` are evaluated from right to left.
                    gt(returndatasize(), 0x1f), // At least 32 bytes returned.
                    staticcall(gas(), token, 0x1c, 0x24, 0x34, 0x20)
                )
            ) {
                mstore(0x00, 0x90b8ec18) // `TransferFailed()`.
                revert(0x1c, 0x04)
            }
            mstore(0x14, to) // Store the `to` argument.
            amount := mload(0x34) // The `amount` is already at 0x34. We'll need to return it.
            mstore(0x00, 0xa9059cbb000000000000000000000000) // `transfer(address,uint256)`.
            // Perform the transfer, reverting upon failure.
            let success := call(gas(), token, 0, 0x10, 0x44, 0x00, 0x20)
            if iszero(and(eq(mload(0x00), 1), success)) {
                if iszero(lt(or(iszero(extcodesize(token)), returndatasize()), success)) {
                    mstore(0x00, 0x90b8ec18) // `TransferFailed()`.
                    revert(0x1c, 0x04)
                }
            }
            mstore(0x34, 0) // Restore the part of the free memory pointer that was overwritten.
        }
    }

    /// @dev Sets `amount` of ERC20 `token` for `to` to manage on behalf of the current contract.
    /// Reverts upon failure.
    function safeApprove(address token, address to, uint256 amount) internal {
        /// @solidity memory-safe-assembly
        assembly {
            mstore(0x14, to) // Store the `to` argument.
            mstore(0x34, amount) // Store the `amount` argument.
            mstore(0x00, 0x095ea7b3000000000000000000000000) // `approve(address,uint256)`.
            let success := call(gas(), token, 0, 0x10, 0x44, 0x00, 0x20)
            if iszero(and(eq(mload(0x00), 1), success)) {
                if iszero(lt(or(iszero(extcodesize(token)), returndatasize()), success)) {
                    mstore(0x00, 0x3e3f8f73) // `ApproveFailed()`.
                    revert(0x1c, 0x04)
                }
            }
            mstore(0x34, 0) // Restore the part of the free memory pointer that was overwritten.
        }
    }

    /// @dev Sets `amount` of ERC20 `token` for `to` to manage on behalf of the current contract.
    /// If the initial attempt to approve fails, attempts to reset the approved amount to zero,
    /// then retries the approval again (some tokens, e.g. USDT, requires this).
    /// Reverts upon failure.
    function safeApproveWithRetry(address token, address to, uint256 amount) internal {
        /// @solidity memory-safe-assembly
        assembly {
            mstore(0x14, to) // Store the `to` argument.
            mstore(0x34, amount) // Store the `amount` argument.
            mstore(0x00, 0x095ea7b3000000000000000000000000) // `approve(address,uint256)`.
            // Perform the approval, retrying upon failure.
            let success := call(gas(), token, 0, 0x10, 0x44, 0x00, 0x20)
            if iszero(and(eq(mload(0x00), 1), success)) {
                if iszero(lt(or(iszero(extcodesize(token)), returndatasize()), success)) {
                    mstore(0x34, 0) // Store 0 for the `amount`.
                    mstore(0x00, 0x095ea7b3000000000000000000000000) // `approve(address,uint256)`.
                    pop(call(gas(), token, 0, 0x10, 0x44, codesize(), 0x00)) // Reset the approval.
                    mstore(0x34, amount) // Store back the original `amount`.
                    // Retry the approval, reverting upon failure.
                    success := call(gas(), token, 0, 0x10, 0x44, 0x00, 0x20)
                    if iszero(and(eq(mload(0x00), 1), success)) {
                        // Check the `extcodesize` again just in case the token selfdestructs lol.
                        if iszero(lt(or(iszero(extcodesize(token)), returndatasize()), success)) {
                            mstore(0x00, 0x3e3f8f73) // `ApproveFailed()`.
                            revert(0x1c, 0x04)
                        }
                    }
                }
            }
            mstore(0x34, 0) // Restore the part of the free memory pointer that was overwritten.
        }
    }

    /// @dev Returns the amount of ERC20 `token` owned by `account`.
    /// Returns zero if the `token` does not exist.
    function balanceOf(address token, address account) internal view returns (uint256 amount) {
        /// @solidity memory-safe-assembly
        assembly {
            mstore(0x14, account) // Store the `account` argument.
            mstore(0x00, 0x70a08231000000000000000000000000) // `balanceOf(address)`.
            amount :=
                mul( // The arguments of `mul` are evaluated from right to left.
                    mload(0x20),
                    and( // The arguments of `and` are evaluated from right to left.
                        gt(returndatasize(), 0x1f), // At least 32 bytes returned.
                        staticcall(gas(), token, 0x10, 0x24, 0x20, 0x20)
                    )
                )
        }
    }

<<<<<<< HEAD
    /// @dev Returns the total supply of the `token`.
    function totalSupply(address token) internal view returns (uint256 result) {
        /// @solidity memory-safe-assembly
        assembly {
            mstore(0x00, 0x18160ddd) // `totalSupply()`.
            if iszero(
                and(gt(returndatasize(), 0x1f), staticcall(gas(), token, 0x1c, 0x04, 0x00, 0x20))
            ) {
                mstore(0x00, 0x54cd9435) // `TotalSupplyQueryFailed()`.
                revert(0x1c, 0x04)
            }
            result := mload(0x00)
=======
    /// @dev Returns the total supply of ERC20 `token`.
    /// Returns zero if the `token` does not exist.
    function totalSupply(address token) internal view returns (uint256 supply) {
        /// @solidity memory-safe-assembly
        assembly {
            mstore(0x00, 0x18160ddd) // `totalSupply()`.
            supply :=
                mul( // The arguments of `mul` are evaluated from right to left.
                    mload(0x20),
                    and( // The arguments of `and` are evaluated from right to left.
                        gt(returndatasize(), 0x1f), // At least 32 bytes returned.
                        staticcall(gas(), token, 0x1c, 0x04, 0x20, 0x20)
                    )
                )
>>>>>>> 0f665da1
        }
    }

    /// @dev Sends `amount` of ERC20 `token` from `from` to `to`.
    /// If the initial attempt fails, try to use Permit2 to transfer the token.
    /// Reverts upon failure.
    ///
    /// The `from` account must have at least `amount` approved for the current contract to manage.
    function safeTransferFrom2(address token, address from, address to, uint256 amount) internal {
        if (!trySafeTransferFrom(token, from, to, amount)) {
            permit2TransferFrom(token, from, to, amount);
        }
    }

    /// @dev Sends `amount` of ERC20 `token` from `from` to `to` via Permit2.
    /// Reverts upon failure.
    function permit2TransferFrom(address token, address from, address to, uint256 amount)
        internal
    {
        /// @solidity memory-safe-assembly
        assembly {
            let m := mload(0x40)
            mstore(add(m, 0x74), shr(96, shl(96, token)))
            mstore(add(m, 0x54), amount)
            mstore(add(m, 0x34), to)
            mstore(add(m, 0x20), shl(96, from))
            // `transferFrom(address,address,uint160,address)`.
            mstore(m, 0x36c78516000000000000000000000000)
            let p := PERMIT2
            let exists := eq(chainid(), 1)
            if iszero(exists) { exists := iszero(iszero(extcodesize(p))) }
            if iszero(
                and(
                    call(gas(), p, 0, add(m, 0x10), 0x84, codesize(), 0x00),
                    lt(iszero(extcodesize(token)), exists) // Token has code and Permit2 exists.
                )
            ) {
                mstore(0x00, 0x7939f4248757f0fd) // `TransferFromFailed()` or `Permit2AmountOverflow()`.
                revert(add(0x18, shl(2, iszero(iszero(shr(160, amount))))), 0x04)
            }
        }
    }

    /// @dev Permit a user to spend a given amount of
    /// another user's tokens via native EIP-2612 permit if possible, falling
    /// back to Permit2 if native permit fails or is not implemented on the token.
    function permit2(
        address token,
        address owner,
        address spender,
        uint256 amount,
        uint256 deadline,
        uint8 v,
        bytes32 r,
        bytes32 s
    ) internal {
        bool success;
        /// @solidity memory-safe-assembly
        assembly {
            for {} shl(96, xor(token, WETH9)) {} {
                mstore(0x00, 0x3644e515) // `DOMAIN_SEPARATOR()`.
                if iszero(
                    and( // The arguments of `and` are evaluated from right to left.
                        lt(iszero(mload(0x00)), eq(returndatasize(), 0x20)), // Returns 1 non-zero word.
                        // Gas stipend to limit gas burn for tokens that don't refund gas when
                        // an non-existing function is called. 5K should be enough for a SLOAD.
                        staticcall(5000, token, 0x1c, 0x04, 0x00, 0x20)
                    )
                ) { break }
                // After here, we can be sure that token is a contract.
                let m := mload(0x40)
                mstore(add(m, 0x34), spender)
                mstore(add(m, 0x20), shl(96, owner))
                mstore(add(m, 0x74), deadline)
                if eq(mload(0x00), DAI_DOMAIN_SEPARATOR) {
                    mstore(0x14, owner)
                    mstore(0x00, 0x7ecebe00000000000000000000000000) // `nonces(address)`.
                    mstore(add(m, 0x94), staticcall(gas(), token, 0x10, 0x24, add(m, 0x54), 0x20))
                    mstore(m, 0x8fcbaf0c000000000000000000000000) // `IDAIPermit.permit`.
                    // `nonces` is already at `add(m, 0x54)`.
                    // `1` is already stored at `add(m, 0x94)`.
                    mstore(add(m, 0xb4), and(0xff, v))
                    mstore(add(m, 0xd4), r)
                    mstore(add(m, 0xf4), s)
                    success := call(gas(), token, 0, add(m, 0x10), 0x104, codesize(), 0x00)
                    break
                }
                mstore(m, 0xd505accf000000000000000000000000) // `IERC20Permit.permit`.
                mstore(add(m, 0x54), amount)
                mstore(add(m, 0x94), and(0xff, v))
                mstore(add(m, 0xb4), r)
                mstore(add(m, 0xd4), s)
                success := call(gas(), token, 0, add(m, 0x10), 0xe4, codesize(), 0x00)
                break
            }
        }
        if (!success) simplePermit2(token, owner, spender, amount, deadline, v, r, s);
    }

    /// @dev Simple permit on the Permit2 contract.
    function simplePermit2(
        address token,
        address owner,
        address spender,
        uint256 amount,
        uint256 deadline,
        uint8 v,
        bytes32 r,
        bytes32 s
    ) internal {
        /// @solidity memory-safe-assembly
        assembly {
            let m := mload(0x40)
            mstore(m, 0x927da105) // `allowance(address,address,address)`.
            {
                let addressMask := shr(96, not(0))
                mstore(add(m, 0x20), and(addressMask, owner))
                mstore(add(m, 0x40), and(addressMask, token))
                mstore(add(m, 0x60), and(addressMask, spender))
                mstore(add(m, 0xc0), and(addressMask, spender))
            }
            let p := mul(PERMIT2, iszero(shr(160, amount)))
            if iszero(
                and( // The arguments of `and` are evaluated from right to left.
                    gt(returndatasize(), 0x5f), // Returns 3 words: `amount`, `expiration`, `nonce`.
                    staticcall(gas(), p, add(m, 0x1c), 0x64, add(m, 0x60), 0x60)
                )
            ) {
                mstore(0x00, 0x6b836e6b8757f0fd) // `Permit2Failed()` or `Permit2AmountOverflow()`.
                revert(add(0x18, shl(2, iszero(p))), 0x04)
            }
            mstore(m, 0x2b67b570) // `Permit2.permit` (PermitSingle variant).
            // `owner` is already `add(m, 0x20)`.
            // `token` is already at `add(m, 0x40)`.
            mstore(add(m, 0x60), amount)
            mstore(add(m, 0x80), 0xffffffffffff) // `expiration = type(uint48).max`.
            // `nonce` is already at `add(m, 0xa0)`.
            // `spender` is already at `add(m, 0xc0)`.
            mstore(add(m, 0xe0), deadline)
            mstore(add(m, 0x100), 0x100) // `signature` offset.
            mstore(add(m, 0x120), 0x41) // `signature` length.
            mstore(add(m, 0x140), r)
            mstore(add(m, 0x160), s)
            mstore(add(m, 0x180), shl(248, v))
            if iszero( // Revert if token does not have code, or if the call fails.
            mul(extcodesize(token), call(gas(), p, 0, add(m, 0x1c), 0x184, codesize(), 0x00))) {
                mstore(0x00, 0x6b836e6b) // `Permit2Failed()`.
                revert(0x1c, 0x04)
            }
        }
    }
}<|MERGE_RESOLUTION|>--- conflicted
+++ resolved
@@ -399,8 +399,8 @@
         }
     }
 
-<<<<<<< HEAD
     /// @dev Returns the total supply of the `token`.
+    /// Reverts if the token does not exist or does not implement `totalSupply()`.
     function totalSupply(address token) internal view returns (uint256 result) {
         /// @solidity memory-safe-assembly
         assembly {
@@ -412,22 +412,6 @@
                 revert(0x1c, 0x04)
             }
             result := mload(0x00)
-=======
-    /// @dev Returns the total supply of ERC20 `token`.
-    /// Returns zero if the `token` does not exist.
-    function totalSupply(address token) internal view returns (uint256 supply) {
-        /// @solidity memory-safe-assembly
-        assembly {
-            mstore(0x00, 0x18160ddd) // `totalSupply()`.
-            supply :=
-                mul( // The arguments of `mul` are evaluated from right to left.
-                    mload(0x20),
-                    and( // The arguments of `and` are evaluated from right to left.
-                        gt(returndatasize(), 0x1f), // At least 32 bytes returned.
-                        staticcall(gas(), token, 0x1c, 0x04, 0x20, 0x20)
-                    )
-                )
->>>>>>> 0f665da1
         }
     }
 

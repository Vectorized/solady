// SPDX-License-Identifier: MIT
pragma solidity ^0.8.4;

/// @notice Library for converting numbers into strings and other string operations.
/// @author Solady (https://github.com/vectorized/solady/blob/main/src/utils/LibString.sol)
/// @author Modified from Solmate (https://github.com/transmissions11/solmate/blob/main/src/utils/LibString.sol)
library LibString {
    /*´:°•.°+.*•´.*:˚.°*.˚•´.°:°•.°•.*•´.*:˚.°*.˚•´.°:°•.°+.*•´.*:*/
    /*                        CUSTOM ERRORS                       */
    /*.•°:°.´+˚.*°.˚:*.´•*.+°.•°:´*.´•*.•°.•°:°.´:•˚°.*°.˚:*.´+°.•*/

    /// @dev The `length` of the output is too small to contain all the hex digits.
    error HexLengthInsufficient();

    /*´:°•.°+.*•´.*:˚.°*.˚•´.°:°•.°•.*•´.*:˚.°*.˚•´.°:°•.°+.*•´.*:*/
    /*                         CONSTANTS                          */
    /*.•°:°.´+˚.*°.˚:*.´•*.+°.•°:´*.´•*.•°.•°:°.´:•˚°.*°.˚:*.´+°.•*/

    /// @dev The constant returned when the `search` is not found in the string.
    uint256 internal constant NOT_FOUND = uint256(int256(-1));

    /*´:°•.°+.*•´.*:˚.°*.˚•´.°:°•.°•.*•´.*:˚.°*.˚•´.°:°•.°+.*•´.*:*/
    /*                     DECIMAL OPERATIONS                     */
    /*.•°:°.´+˚.*°.˚:*.´•*.+°.•°:´*.´•*.•°.•°:°.´:•˚°.*°.˚:*.´+°.•*/

    /// @dev Returns the base 10 decimal representation of `value`.
    function toString(uint256 value) internal pure returns (string memory str) {
        assembly {
            // The maximum value of a uint256 contains 78 digits (1 byte per digit), but
            // we allocate 0xa0 bytes to keep the free memory pointer 32-byte word aligned.
            // We will need 1 word for the trailing zeros padding, 1 word for the length,
            // and 3 words for a maximum of 78 digits. Total: 5 * 0x20 = 0xa0.
            let m := add(mload(0x40), 0xa0)
            // Update the free memory pointer to allocate.
            mstore(0x40, m)
            // Assign the `str` to the end.
            str := sub(m, 0x20)
            // Zeroize the slot after the string.
            mstore(str, 0)

            // Cache the end of the memory to calculate the length later.
            let end := str

            // We write the string from rightmost digit to leftmost digit.
            // The following is essentially a do-while loop that also handles the zero case.
            // prettier-ignore
            for { let temp := value } 1 {} {
                str := sub(str, 1)
                // Write the character to the pointer.
                // The ASCII index of the '0' character is 48.
                mstore8(str, add(48, mod(temp, 10)))
                // Keep dividing `temp` until zero.
                temp := div(temp, 10)
                // prettier-ignore
                if iszero(temp) { break }
            }

            let length := sub(end, str)
            // Move the pointer 32 bytes leftwards to make room for the length.
            str := sub(str, 0x20)
            // Store the length.
            mstore(str, length)
        }
    }

    /*´:°•.°+.*•´.*:˚.°*.˚•´.°:°•.°•.*•´.*:˚.°*.˚•´.°:°•.°+.*•´.*:*/
    /*                   HEXADECIMAL OPERATIONS                   */
    /*.•°:°.´+˚.*°.˚:*.´•*.+°.•°:´*.´•*.•°.•°:°.´:•˚°.*°.˚:*.´+°.•*/

    /// @dev Returns the hexadecimal representation of `value`,
    /// left-padded to an input length of `length` bytes.
    /// The output is prefixed with "0x" encoded using 2 hexadecimal digits per byte,
    /// giving a total length of `length * 2 + 2` bytes.
    /// Reverts if `length` is too small for the output to contain all the digits.
    function toHexString(uint256 value, uint256 length) internal pure returns (string memory str) {
        assembly {
            let start := mload(0x40)
            // We need 0x20 bytes for the trailing zeros padding, `length * 2` bytes
            // for the digits, 0x02 bytes for the prefix, and 0x20 bytes for the length.
            // We add 0x20 to the total and round down to a multiple of 0x20.
            // (0x20 + 0x20 + 0x02 + 0x20) = 0x62.
            let m := add(start, and(add(shl(1, length), 0x62), not(0x1f)))
            // Allocate the memory.
            mstore(0x40, m)
            // Assign the `str` to the end.
            str := sub(m, 0x20)
            // Zeroize the slot after the string.
            mstore(str, 0)

            // Cache the end to calculate the length later.
            let end := str
            // Store "0123456789abcdef" in scratch space.
            mstore(0x0f, 0x30313233343536373839616263646566)

            let temp := value
            // We write the string from rightmost digit to leftmost digit.
            // The following is essentially a do-while loop that also handles the zero case.
            // prettier-ignore
            for {} 1 {} {
                str := sub(str, 2)
                mstore8(add(str, 1), mload(and(temp, 15)))
                mstore8(str, mload(and(shr(4, temp), 15)))
                temp := shr(8, temp)
                length := sub(length, 1)
                // prettier-ignore
                if iszero(length) { break }
            }

            if temp {
                // Store the function selector of `HexLengthInsufficient()`.
                mstore(0x00, 0x2194895a)
                // Revert with (offset, size).
                revert(0x1c, 0x04)
            }

            // Compute the string's length.
            let strLength := add(sub(end, str), 2)
            // Move the pointer and write the "0x" prefix.
            str := sub(str, 0x20)
            mstore(str, 0x3078)
            // Move the pointer and write the length.
            str := sub(str, 2)
            mstore(str, strLength)
        }
    }

    /// @dev Returns the hexadecimal representation of `value`.
    /// The output is prefixed with "0x" and encoded using 2 hexadecimal digits per byte.
    /// As address are 20 bytes long, the output will left-padded to have
    /// a length of `20 * 2 + 2` bytes.
    function toHexString(uint256 value) internal pure returns (string memory str) {
        assembly {
            let start := mload(0x40)
            // We need 0x20 bytes for the trailing zeros padding, 0x20 bytes for the length,
            // 0x02 bytes for the prefix, and 0x40 bytes for the digits.
            // The next multiple of 0x20 above (0x20 + 0x20 + 0x02 + 0x40) is 0xa0.
            let m := add(start, 0xa0)
            // Allocate the memory.
            mstore(0x40, m)
            // Assign the `str` to the end.
            str := sub(m, 0x20)
            // Zeroize the slot after the string.
            mstore(str, 0)

            // Cache the end to calculate the length later.
            let end := str
            // Store "0123456789abcdef" in scratch space.
            mstore(0x0f, 0x30313233343536373839616263646566)

            // We write the string from rightmost digit to leftmost digit.
            // The following is essentially a do-while loop that also handles the zero case.
            // prettier-ignore
            for { let temp := value } 1 {} {
                str := sub(str, 2)
                mstore8(add(str, 1), mload(and(temp, 15)))
                mstore8(str, mload(and(shr(4, temp), 15)))
                temp := shr(8, temp)
                // prettier-ignore
                if iszero(temp) { break }
            }

            // Compute the string's length.
            let strLength := add(sub(end, str), 2)
            // Move the pointer and write the "0x" prefix.
            str := sub(str, 0x20)
            mstore(str, 0x3078)
            // Move the pointer and write the length.
            str := sub(str, 2)
            mstore(str, strLength)
        }
    }

    /// @dev Returns the hexadecimal representation of `value`.
    /// The output is prefixed with "0x" and encoded using 2 hexadecimal digits per byte.
    function toHexString(address value) internal pure returns (string memory str) {
        assembly {
            let start := mload(0x40)
            // We need 0x20 bytes for the length, 0x02 bytes for the prefix,
            // and 0x28 bytes for the digits.
            // The next multiple of 0x20 above (0x20 + 0x02 + 0x28) is 0x60.
            str := add(start, 0x60)

            // Allocate the memory.
            mstore(0x40, str)
            // Store "0123456789abcdef" in scratch space.
            mstore(0x0f, 0x30313233343536373839616263646566)

            let length := 20
            // We write the string from rightmost digit to leftmost digit.
            // The following is essentially a do-while loop that also handles the zero case.
            // prettier-ignore
            for { let temp := value } 1 {} {
                str := sub(str, 2)
                mstore8(add(str, 1), mload(and(temp, 15)))
                mstore8(str, mload(and(shr(4, temp), 15)))
                temp := shr(8, temp)
                length := sub(length, 1)
                // prettier-ignore
                if iszero(length) { break }
            }

            // Move the pointer and write the "0x" prefix.
            str := sub(str, 32)
            mstore(str, 0x3078)
            // Move the pointer and write the length.
            str := sub(str, 2)
            mstore(str, 42)
        }
    }

    /*´:°•.°+.*•´.*:˚.°*.˚•´.°:°•.°•.*•´.*:˚.°*.˚•´.°:°•.°+.*•´.*:*/
    /*                   OTHER STRING OPERATIONS                  */
    /*.•°:°.´+˚.*°.˚:*.´•*.+°.•°:´*.´•*.•°.•°:°.´:•˚°.*°.˚:*.´+°.•*/

    /// @dev Returns `subject` all occurances of `search` replaced with `replacement`.
    function replace(
        string memory subject,
        string memory search,
        string memory replacement
    ) internal pure returns (string memory result) {
        assembly {
            let subjectLength := mload(subject)
            let searchLength := mload(search)
            let replacementLength := mload(replacement)

            subject := add(subject, 0x20)
            search := add(search, 0x20)
            replacement := add(replacement, 0x20)
            result := add(mload(0x40), 0x20)

            let subjectEnd := add(subject, subjectLength)
            if iszero(gt(searchLength, subjectLength)) {
                let subjectSearchEnd := add(sub(subjectEnd, searchLength), 1)
                let h := 0
                if iszero(lt(searchLength, 32)) {
                    h := keccak256(search, searchLength)
                }
                let m := shl(3, sub(32, and(searchLength, 31)))
                let s := mload(search)
                // prettier-ignore
                for {} 1 {} {
                    let t := mload(subject)
                    // Whether the first `searchLength % 32` bytes of 
                    // `subject` and `search` matches.
                    if iszero(shr(m, xor(t, s))) {
                        if h {
                            if iszero(eq(keccak256(subject, searchLength), h)) {
                                mstore(result, t)
                                result := add(result, 1)
                                subject := add(subject, 1)
                                // prettier-ignore
                                if iszero(lt(subject, subjectSearchEnd)) { break }
                                continue
                            }
                        }
                        // Copy the `replacement` one word at a time.
                        // prettier-ignore
                        for { let o := 0 } 1 {} {
                            mstore(add(result, o), mload(add(replacement, o)))
                            o := add(o, 0x20)
                            // prettier-ignore
                            if iszero(lt(o, replacementLength)) { break }
                        }
                        result := add(result, replacementLength)
                        subject := add(subject, searchLength)
                        if searchLength {
                            // prettier-ignore
                            if iszero(lt(subject, subjectSearchEnd)) { break }
                            continue
                        }
                    }
                    mstore(result, t)
                    result := add(result, 1)
                    subject := add(subject, 1)
                    // prettier-ignore
                    if iszero(lt(subject, subjectSearchEnd)) { break }
                }
            }

            let resultRemainder := result
            result := add(mload(0x40), 0x20)
            let k := add(sub(resultRemainder, result), sub(subjectEnd, subject))
            // Copy the rest of the string one word at a time.
            // prettier-ignore
            for {} lt(subject, subjectEnd) {} {
                mstore(resultRemainder, mload(subject))
                resultRemainder := add(resultRemainder, 0x20)
                subject := add(subject, 0x20)
            }
            // Zeroize the slot after the string.
            mstore(resultRemainder, 0)
            // Allocate memory for the length and the bytes,
            // rounded up to a multiple of 32.
            mstore(0x40, add(result, and(add(k, 63), not(31))))
            result := sub(result, 0x20)
            mstore(result, k)
        }
    }

    /// @dev Returns the index of the first location of `search` in `subject`,
    /// searching from left to right, starting from `from`.
    /// Returns `NOT_FOUND` (i.e. `type(uint256).max`) if the `search` is not found.
    function indexOf(
        string memory subject,
        string memory search,
        uint256 from
    ) internal pure returns (uint256 result) {
        assembly {
            // prettier-ignore
            for { let subjectLength := mload(subject) } 1 {} {
                if iszero(mload(search)) {
                    // `result = min(from, subjectLength)`.
                    result := xor(from, mul(xor(from, subjectLength), lt(subjectLength, from)))
                    break
                }
                let searchLength := mload(search)
                let subjectStart := add(subject, 0x20)    
                
                result := not(0) // Initialize to `NOT_FOUND`.

                subject := add(subjectStart, from)
                let subjectSearchEnd := add(sub(add(subjectStart, subjectLength), searchLength), 1)

                let m := shl(3, sub(32, and(searchLength, 31)))
                let s := mload(add(search, 0x20))

                // prettier-ignore
                if iszero(lt(subject, subjectSearchEnd)) { break }

                if iszero(lt(searchLength, 32)) {
                    // prettier-ignore
                    for { let h := keccak256(add(search, 0x20), searchLength) } 1 {} {
                        if iszero(shr(m, xor(mload(subject), s))) {
                            if eq(keccak256(subject, searchLength), h) {
                                result := sub(subject, subjectStart)
                                break
                            }
                        }
                        subject := add(subject, 1)
                        // prettier-ignore
                        if iszero(lt(subject, subjectSearchEnd)) { break }
                    }
                    break
                }
                // prettier-ignore
                for {} 1 {} {
                    if iszero(shr(m, xor(mload(subject), s))) {
                        result := sub(subject, subjectStart)
                        break
                    }
                    subject := add(subject, 1)
                    // prettier-ignore
                    if iszero(lt(subject, subjectSearchEnd)) { break }
                }
                break
            }
        }
    }

    /// @dev Returns the index of the first location of `search` in `subject`,
    /// searching from left to right.
    /// Returns `NOT_FOUND` (i.e. `type(uint256).max`) if the `search` is not found.
    function indexOf(string memory subject, string memory search) internal pure returns (uint256 result) {
        result = indexOf(subject, search, 0);
    }

    /// @dev Returns the index of the first location of `search` in `subject`,
    /// searching from right to left, starting from `from`.
    /// Returns `NOT_FOUND` (i.e. `type(uint256).max`) if the `search` is not found.
    function lastIndexOf(
        string memory subject,
        string memory search,
        uint256 from
    ) internal pure returns (uint256 result) {
        assembly {
            // prettier-ignore
            for {} 1 {} {
                let searchLength := mload(search)
                let fromMax := sub(mload(subject), searchLength)
                // `from = min(from, fromMax)`.
                from := xor(from, mul(xor(from, fromMax), lt(fromMax, from)))
                if iszero(mload(search)) {
                    result := from
                    break
                }
                result := not(0) // Initialize to `NOT_FOUND`.

                let subjectSearchEnd := sub(add(subject, 0x20), 1)

                subject := add(add(subject, 0x20), from)
                // prettier-ignore
                if iszero(gt(subject, subjectSearchEnd)) { break }
                // As this function is not too often used,
                // we shall simply use keccak256 for smaller bytecode size.
                // prettier-ignore
                for { let h := keccak256(add(search, 0x20), searchLength) } 1 {} {
                    if eq(keccak256(subject, searchLength), h) {
                        result := sub(subject, add(subjectSearchEnd, 1))
                        break
                    }
                    subject := sub(subject, 1)
                    // prettier-ignore
                    if iszero(gt(subject, subjectSearchEnd)) { break }
                }
                break
            }
        }
    }

    /// @dev Returns the index of the first location of `search` in `subject`,
    /// searching from right to left.
    /// Returns `NOT_FOUND` (i.e. `type(uint256).max`) if the `search` is not found.
    function lastIndexOf(string memory subject, string memory search) internal pure returns (uint256 result) {
        result = lastIndexOf(subject, search, uint256(int256(-1)));
    }

    /// @dev Returns whether `subject` starts with `search`.
    function startsWith(string memory subject, string memory search) internal pure returns (bool result) {
        assembly {
            let searchLength := mload(search)
            // Just using keccak256 directly is actually cheaper.
            result := and(
                iszero(gt(searchLength, mload(subject))),
                eq(keccak256(add(subject, 0x20), searchLength), keccak256(add(search, 0x20), searchLength))
            )
        }
    }

    /// @dev Returns whether `subject` ends with `search`.
    function endsWith(string memory subject, string memory search) internal pure returns (bool result) {
        assembly {
            let searchLength := mload(search)
            let subjectLength := mload(subject)
            // Whether `search` is not longer than `subject`.
            let withinRange := iszero(gt(searchLength, subjectLength))
            // Just using keccak256 directly is actually cheaper.
            result := and(
                withinRange,
                eq(
                    keccak256(
                        // `subject + 0x20 + max(subjectLength - searchLength, 0)`.
                        add(add(subject, 0x20), mul(withinRange, sub(subjectLength, searchLength))),
                        searchLength
                    ),
                    keccak256(add(search, 0x20), searchLength)
                )
            )
        }
    }

    /// @dev Returns `subject` repeated `times`.
    function repeat(string memory subject, uint256 times) internal pure returns (string memory result) {
        assembly {
            let subjectLength := mload(subject)
            if iszero(or(iszero(times), iszero(subjectLength))) {
                subject := add(subject, 0x20)
                result := mload(0x40)
                let output := add(result, 0x20)
                // prettier-ignore
                for {} 1 {} {
                    // Copy the `subject` one word at a time.
                    // prettier-ignore
                    for { let o := 0 } 1 {} {
                        mstore(add(output, o), mload(add(subject, o)))
                        o := add(o, 0x20)
                        // prettier-ignore
                        if iszero(lt(o, subjectLength)) { break }
                    }
                    output := add(output, subjectLength)
                    times := sub(times, 1)
                    // prettier-ignore
                    if iszero(times) { break }
                }
                // Zeroize the slot after the string.
                mstore(output, 0)
                // Store the length.
                let resultLength := sub(output, add(result, 0x20))
                mstore(result, resultLength)
                // Allocate memory for the length and the bytes,
                // rounded up to a multiple of 32.
                mstore(0x40, add(result, and(add(resultLength, 63), not(31))))
            }
        }
    }

    /// @dev Returns a copy of `subject` sliced from `start` to `end` (exclusive).
    function slice(
        string memory subject,
        uint256 start,
        uint256 end
    ) internal pure returns (string memory result) {
        assembly {
            let subjectLength := mload(subject)
            // `end = min(end, subjectLength)`.
            end := xor(end, mul(xor(end, subjectLength), lt(subjectLength, end)))
            // `start = min(start, subjectLength)`.
            start := xor(start, mul(xor(start, subjectLength), lt(subjectLength, start)))
            if lt(start, end) {
                result := mload(0x40)
                let resultLength := sub(end, start)
                mstore(result, resultLength)
                subject := add(subject, start)
                // Copy the `subject` one word at a time, backwards.
                // prettier-ignore
                for { let o := and(add(resultLength, 31), not(31)) } 1 {} {
                    mstore(add(result, o), mload(add(subject, o)))
                    o := sub(o, 0x20)
                    // prettier-ignore
                    if iszero(o) { break }
                }
                // Zeroize the slot after the string.
                mstore(add(add(result, 0x20), resultLength), 0)
                // Allocate memory for the length and the bytes,
                // rounded up to a multiple of 32.
                mstore(0x40, add(result, and(add(resultLength, 63), not(31))))
            }
        }
    }

    /// @dev Returns a copy of `subject` sliced from `start` to the end of the string.
    function slice(string memory subject, uint256 start) internal pure returns (string memory result) {
        result = slice(subject, start, uint256(int256(-1)));
    }

<<<<<<< HEAD
    /// @dev Returns a concated string of `subject` and `concat`.
    /// @dev This function is cheaper than string.concat() and doesn't desalign the free memory pointer.
    function concatenate(string memory subject, string memory concat) internal pure returns (string memory result) {
        assembly {
            //Load length.
            let subjectLength := mload(subject)
            let concatenateLength := mload(concat)
            //Load Free memory pointer.
            result := mload(0x40)
            let output := add(result, 0x20)
            //Calculates the result length.
            let totalLength := add(subjectLength, concatenateLength)
            //Moves pointer.
            subject := add(subject, 0x20)
            concat := add(concat, 0x20)
            //Loops one word at a time.
            for {
                let w := 0
            } 1 {

            } {
                //Stores 32 bytes
                mstore(add(output, w), mload(add(subject, w)))
                w := add(w, 0x20)
                if iszero(lt(w, subjectLength)) {
                    break
                }
            }

            output := add(output, subjectLength)
            //Loops one word at a time.
            for {
                let o := 0
            } 1 {

            } {
                //Stores 32 bytes at the result pointer + subjectLength.
                mstore(add(output, o), mload(add(concat, o)))
                o := add(o, 0x20)
                // prettier-ignore
                if iszero(lt(o, concatenateLength)) { break }
            }

            output := add(output, concatenateLength)
            // Zeroize the slot after the string.
            mstore(output, 0)
            //Stores result length.
            mstore(result, totalLength)
            // Allocate memory for the length and the bytes,
            // rounded up to a multiple of 32.
            mstore(0x40, add(result, and(add(totalLength, 63), not(31))))
        }
    }

    /// @dev Returns a string from on a array of `subjects` based on the `search` string.
    function join(string[] memory subjects, string memory search) internal pure returns (string memory result) {
        assembly {
            //Loads string from array and join string.
            let searchLength := mload(search)
            let arrLength := mload(subjects)
            //Builds the total string length to use later.
            let stringLength := 0
            //Set start of pointer for string.
            search := add(search, 0x20)
            //Loads free memory pointer.
            result := mload(0x40)
            let output := add(result, 0x20)
            //Loops all array members.
            for {
                let i := 1
            } lt(i, arrLength) {
                i := add(i, 1)
            } {
                //Set start of pointer for string inside the array by 0x20 each loop,
                //In a array of string the array it self stores the pointers for the location of the string inside of memory,
                //So here we just need to go 32 bits at a time.
                subjects := add(subjects, 0x20)
                //Load the actual string.
                let currentString := mload(subjects)
                //Gets the length of the string in the loop.
                let currentStringLength := mload(currentString)
                //Sets the pointer to the start of the string.
                currentString := add(currentString, 0x20)
                //Loops one word at a time to store it in the result.
                for {
                    let w := 0
                } 1 {

                } {
                    mstore(add(add(output, stringLength), w), mload(add(currentString, w)))
                    w := add(w, 0x20)
                    if iszero(lt(w, currentStringLength)) {
                        break
                    }
                }
                //Builds the total string length to use later.
                stringLength := add(currentStringLength, stringLength)
                //Loops one word at a time for the string to join.
                for {
                    let s := 0
                } 1 {

                } {
                    mstore(add(add(output, stringLength), s), mload(add(search, s)))
                    s := add(s, 0x20)
                    if iszero(lt(s, searchLength)) {
                        break
                    }
                }
                //Adds the length to the total.
                stringLength := add(searchLength, stringLength)
            }
            //Do this one more time but without the string to join so it doesn't get added at the end.
            subjects := add(subjects, 0x20)
            //Load the actual string.
            let currentString := mload(subjects)
            //Gets the length of the string in the loop.
            let currentStringLength := mload(currentString)
            //Sets the pointer to the start of the string.
            currentString := add(currentString, 0x20)
            //Loops one word at a time to store it in the result.
            for {
                let w := 0
            } 1 {

            } {
                mstore(add(add(output, stringLength), w), mload(add(currentString, w)))
                w := add(w, 0x20)
                if iszero(lt(w, currentStringLength)) {
                    break
                }
            }
            stringLength := add(currentStringLength, stringLength)
            // Zeroize the slot after the string.
            output := add(output, stringLength)
            mstore(output, 0)
            //Stores the total string length in the resulting string.
            mstore(result, stringLength)
            // Allocate memory for the length and the bytes,
            // rounded up to a multiple of 32.
            mstore(0x40, add(result, and(add(stringLength, 63), not(31))))
        }
    }

    /// @dev Returns a arrays of strings based on the `delim` inside of the `subject` string.
    function split(string memory subject, string memory delim) internal pure returns (string[] memory result) {
        //Concatenates both subject and delim same as string.concat(subject, delim).
        string memory val = concatenate(subject, delim);
        assembly {
            let delimLength := mload(delim)
            let length := mload(val)
            //Create new pointer for substrings.
            let ptr := add(mload(0x40), 0x20)
            //Copies pointer to the stack so it can be used to calculate the pointer location of the strings.
            let copyPtr := ptr
            //Sets helper counter used to calculate string length and array length.
            //Counter for array length.
            let counter := 0
            //Counter for string length.
            let lengthCounter := 0
            //Grabs hex value of the `delim`.
            let pattern := shl(3, sub(32, and(delimLength, 31)))
            //Moves pointer to start of the string value.
            val := add(val, 0x20)
            delim := add(delim, 0x20)
            //Checks if the `delim` is bigger than 32 bits.
            let hash := 0
            if iszero(lt(delimLength, 32)) {
                hash := keccak256(delim, delimLength)
            }
            //If the `delim` is a empty string return the `subject` string as a array.
            if iszero(delimLength) {
                //Loops one word at a time.
                for {
                    let w := 0
                } 1 {

                } {
                    mstore(add(add(ptr, 0x20), w), mload(add(val, w)))
                    w := add(w, 0x20)
                    if iszero(lt(w, length)) {
                        break
                    }
                }
                //Stores length and allocates memory for length and bytes.
                mstore(ptr, length)
                ptr := add(ptr, and(add(length, 0x40), not(0x1f)))
                //Set the `result` to the pointer location
                result := ptr
                //It will always be one.
                mstore(result, 1)
                //Stores the initial pointer location on the `result` array.
                mstore(add(result, 0x20), copyPtr)
                // Allocate memory for the length and the bytes.
                mstore(0x40, add(add(result, 0x20), 0x20))
            }

            if delimLength {
                //Loops one char at a time.
                for {
                    let i := 0
                } or(eq(i, length), lt(i, length)) {

                } {
                    //Moves pointer by i value.
                    let start := add(val, i)
                    //If the hash is not 0 then we perform the string calcs from here.
                    if hash {
                        if iszero(eq(keccak256(start, delimLength), hash)) {
                            mstore(add(ptr, add(0x20, lengthCounter)), mload(start))
                            //Adds one to the word length.
                            lengthCounter := add(lengthCounter, 1)
                            //Skips to next char.
                            i := add(i, 1)
                            continue
                        }

                        if eq(keccak256(start, delimLength), hash) {
                            if iszero(eq(lengthCounter, 0)) {
                                //Stores 0s based on the pointer location with the length counter added so we can clean the bits that we don't care about.
                                mstore(add(ptr, add(0x20, lengthCounter)), 0)
                                //Stores length at the ptr current location.
                                mstore(ptr, lengthCounter)
                            }
                            //Calculates the new pointer to store the new word.
                            ptr := add(ptr, and(add(lengthCounter, 0x40), not(0x1f)))
                            //Reset the str length.
                            lengthCounter := 0
                            // counter++.
                            counter := add(counter, 1)
                            //skips the delim word in subject.
                            i := add(i, delimLength)
                            continue
                        }
                    }
                    //Grabs chars based on pattern.
                    let compare := shr(pattern, xor(mload(start), mload(delim)))
                    //If compare != 0 then store it to pointer current location.
                    if iszero(eq(compare, 0)) {
                        //Store the whole in the pointer at the current location.
                        mstore(add(ptr, add(0x20, lengthCounter)), mload(start))
                        //Adds one to word length.
                        lengthCounter := add(lengthCounter, 1)
                        //Skips to next char.
                        i := add(i, 1)
                        continue
                    }
                    //If compare == 0 the check if the length is not empty.
                    if iszero(compare) {
                        //if length != 0.
                        if iszero(eq(lengthCounter, 0)) {
                            //Stores 0s based on the pointer location with the length counter added so we can clean the bits that we don't care about.
                            mstore(add(ptr, add(0x20, lengthCounter)), 0)
                            //Stores length at the ptr current location.
                            mstore(ptr, lengthCounter)
                        }
                        //Calculates the new pointer to store the new word.
                        ptr := add(ptr, and(add(lengthCounter, 0x40), not(0x1f)))
                        //Reset the str length.
                        lengthCounter := 0
                        // counter++.
                        counter := add(counter, 1)
                        //skips the delim word in subject.
                        i := add(i, delimLength)
                    }
                }
                result := ptr
                //Stores the array length.
                mstore(result, counter)
                // Allocate memory for the length and the bytes of all strings.
                mstore(0x40, add(add(result, 0x20), mul(0x20, counter)))
                //Loop to fill the result array with the pointer location for the strings.
                for {
                    let i := 0
                } lt(i, counter) {
                    i := add(i, 1)
                } {
                    let lenPointer := mload(copyPtr)
                    //Calculates the pointer with the string location.
                    mstore(add(result, add(0x20, mul(0x20, i))), copyPtr)
                    //Calculates the pointer with the string location based on the len stored at the first pointer location.
                    copyPtr := add(copyPtr, and(add(lenPointer, 0x40), not(0x1f)))
                }
            }
=======
    /// @dev Packs a single string with its length into a single word.
    /// Returns `bytes32(0)` if the length is zero or greater than 31.
    function packOne(string memory a) internal pure returns (bytes32 result) {
        assembly {
            // We don't need to zero right pad the string,
            // since this is our own custom non-standard packing scheme.
            result := mul(
                // Load the length and the bytes.
                mload(add(a, 0x1f)),
                // `length != 0 && length < 32`. Abuses underflow.
                // Assumes that the length is valid and within the block gas limit.
                lt(sub(mload(a), 1), 0x1f)
            )
        }
    }

    /// @dev Unpacks a string packed using {packOne}.
    /// Returns the empty string if `packed` is `bytes32(0)`.
    /// If `packed` is not an output of {packOne}, the output behaviour is undefined.
    function unpackOne(bytes32 packed) internal pure returns (string memory result) {
        assembly {
            // Grab the free memory pointer.
            result := mload(0x40)
            // Allocate 2 words (1 for the length, 1 for the bytes).
            mstore(0x40, add(result, 0x40))
            // Zeroize the length slot.
            mstore(result, 0)
            // Store the length and bytes.
            mstore(add(result, 0x1f), packed)
            // Right pad with zeroes.
            mstore(add(add(result, 0x20), mload(result)), 0)
        }
    }

    /// @dev Packs two strings with their lengths into a single word.
    /// Returns `bytes32(0)` if combined length is zero or greater than 30.
    function packTwo(string memory a, string memory b) internal pure returns (bytes32 result) {
        assembly {
            let aLength := mload(a)
            // We don't need to zero right pad the strings,
            // since this is our own custom non-standard packing scheme.
            result := mul(
                // Load the length and the bytes of `a` and `b`.
                or(shl(shl(3, sub(0x1f, aLength)), mload(add(a, aLength))), mload(sub(add(b, 0x1e), aLength))),
                // `totalLength != 0 && totalLength < 31`. Abuses underflow.
                // Assumes that the lengths are valid and within the block gas limit.
                lt(sub(add(aLength, mload(b)), 1), 0x1e)
            )
        }
    }

    /// @dev Unpacks strings packed using {packTwo}.
    /// Returns the empty strings if `packed` is `bytes32(0)`.
    /// If `packed` is not an output of {packTwo}, the output behaviour is undefined.
    function unpackTwo(bytes32 packed) internal pure returns (string memory resultA, string memory resultB) {
        assembly {
            // Grab the free memory pointer.
            resultA := mload(0x40)
            resultB := add(resultA, 0x40)
            // Allocate 2 words for each string (1 for the length, 1 for the byte). Total 4 words.
            mstore(0x40, add(resultB, 0x40))
            // Zeroize the length slots.
            mstore(resultA, 0)
            mstore(resultB, 0)
            // Store the lengths and bytes.
            mstore(add(resultA, 0x1f), packed)
            mstore(add(resultB, 0x1f), mload(add(add(resultA, 0x20), mload(resultA))))
            // Right pad with zeroes.
            mstore(add(add(resultA, 0x20), mload(resultA)), 0)
            mstore(add(add(resultB, 0x20), mload(resultB)), 0)
        }
    }

    /// @dev Directly returns `a` without copying.
    function directReturn(string memory a) internal pure {
        assembly {
            // Right pad with zeroes. Just in case the string is produced
            // by a method that doesn't zero right pad.
            mstore(add(add(a, 0x20), mload(a)), 0)
            // Store the return offset.
            // Assumes that the string does not start from the scratch space.
            mstore(sub(a, 0x20), 0x20)
            // End the transaction, returning the string.
            return(sub(a, 0x20), add(mload(a), 0x40))
>>>>>>> 05f45cc0
        }
    }
}<|MERGE_RESOLUTION|>--- conflicted
+++ resolved
@@ -522,7 +522,6 @@
         result = slice(subject, start, uint256(int256(-1)));
     }
 
-<<<<<<< HEAD
     /// @dev Returns a concated string of `subject` and `concat`.
     /// @dev This function is cheaper than string.concat() and doesn't desalign the free memory pointer.
     function concatenate(string memory subject, string memory concat) internal pure returns (string memory result) {
@@ -807,7 +806,9 @@
                     copyPtr := add(copyPtr, and(add(lenPointer, 0x40), not(0x1f)))
                 }
             }
-=======
+        }    
+    }
+
     /// @dev Packs a single string with its length into a single word.
     /// Returns `bytes32(0)` if the length is zero or greater than 31.
     function packOne(string memory a) internal pure returns (bytes32 result) {
@@ -892,7 +893,6 @@
             mstore(sub(a, 0x20), 0x20)
             // End the transaction, returning the string.
             return(sub(a, 0x20), add(mload(a), 0x40))
->>>>>>> 05f45cc0
         }
     }
 }